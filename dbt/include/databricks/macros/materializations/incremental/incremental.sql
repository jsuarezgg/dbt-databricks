--- conflicted
+++ resolved
@@ -3,11 +3,8 @@
   {%- set raw_file_format = config.get('file_format', default='delta') -%}
   {%- set raw_strategy = config.get('incremental_strategy') or 'merge' -%}
   {%- set grant_config = config.get('grants') -%}
-<<<<<<< HEAD
+  {%- set tblproperties = config.get('tblproperties') -%}
   {%- set tags = config.get('databricks_tags') -%}
-=======
-  {%- set tblproperties = config.get('tblproperties') -%}
->>>>>>> a33829e5
 
   {%- set file_format = dbt_databricks_validate_get_file_format(raw_file_format) -%}
   {%- set incremental_strategy = dbt_databricks_validate_get_incremental_strategy(raw_strategy, file_format) -%}
