--- conflicted
+++ resolved
@@ -28,16 +28,8 @@
     long_description = f.read()
 
 
-<<<<<<< HEAD
-package_name = "dbt-databricks"
-
-
-# get this from a separate file
-def _dbt_databricks_version():
-=======
 # get this package's version from dbt/adapters/<name>/__version__.py
 def _get_plugin_version_dict():
->>>>>>> 1f840058
     _version_path = os.path.join(
         this_directory, 'dbt', 'adapters', 'databricks', '__version__.py'
     )
@@ -51,14 +43,9 @@
         return match.groupdict()
 
 
-<<<<<<< HEAD
-package_version = _dbt_databricks_version()
-description = """The Databricks plugin for dbt (data build tool)"""
-=======
 def _get_plugin_version():
     parts = _get_plugin_version_dict()
     return "{major}.{minor}.{patch}{prekind}{pre}".format(**parts)
->>>>>>> 1f840058
 
 
 # require a compatible minor version (~=), prerelease if this is a prerelease
@@ -69,7 +56,7 @@
     return f"{minor}{pre}"
 
 
-package_name = "dbt-spark"
+package_name = "dbt-databricks"
 package_version = _get_plugin_version()
 dbt_core_version = _get_dbt_core_version()
 description = """The Apache Spark adapter plugin for dbt"""
