## dbt-databricks 1.6.x (Release TBD)

<<<<<<< HEAD
=======
## dbt-databricks 1.6.2 (August 29, 2023)

### Features

- Follow up: re-implement fix for issue where the show tables extended command is limited to 2048 characters. ([#326](https://github.com/databricks/dbt-databricks/pull/326)). Set `DBT_DESCRIBE_TABLE_2048_CHAR_BYPASS` to `true` to enable this behaviour.
- Add `liquid_clustered_by` config to enable Liquid Clustering for Delta-based dbt models.

### Under the hood

- Dropping the databricks_sql_endpoint test profile as not truly testing different behavior than databricks_uc_sql_endpoint profile ([#417](https://github.com/databricks/dbt-databricks/pull/417))

- Improve testing of python model support so that we can package the new config options in this release ([#421](https://github.com/databricks/dbt-databricks/pull/421))

>>>>>>> 27674de1
## dbt-databricks 1.6.1 (August 2, 2023)

### Fixes

- Revert change from #326 as it breaks DESCRIBE table in cases where the dbt API key does not have access to all tables in the schema

## dbt-databricks 1.6.0 (August 2, 2023)

### Features

- Support for dbt-core==1.6
- Added support for materialized_view and streaming_table materializations
- Support [dbt clone operation](https://github.com/databricks/dbt-databricks/pull/397)
- Support new dbt `limit` command-line flag

### Fixes

- Fix issue where the show tables extended command is limited to 2048 characters. ([#326](https://github.com/databricks/dbt-databricks/pull/326))
- Extend python model support to cover the same config options as SQL ([#379](https://github.com/databricks/dbt-databricks/pull/379))

### Other

- Drop support for Python 3.7
- Support for revamped `dbt debug`

## dbt-databricks 1.5.5 (July 7, 2023)

### Fixes

- Fixed issue where starting a terminated cluster in the python path would never return

### Features

- Include log events from databricks-sql-connector in dbt logging output.
- Adapter now populates the `query_id` field in `run_results.json` with Query History API query ID.

## dbt-databricks 1.5.4 (June 9, 2023)

### Features

- Added support for model contracts ([#336](https://github.com/databricks/dbt-databricks/pull/336))

## dbt-databricks 1.5.3 (June 8, 2023)

### Fixes

- Pins dependencies to minor versions
- Sets default socket timeout to 180s

## dbt-databricks 1.5.2 (May 17, 2023)

### Fixes

- Sets databricks sdk dependency to 0.1.6 to avoid SDK breaking changes

## dbt-databricks 1.5.1 (May 9, 2023)

### Fixes

- Add explicit dependency to protobuf >4 to work around dbt-core issue

## dbt-databricks 1.5.0 (May 2, 2023)

### Features

- Added support for OAuth (SSO and client credentials) ([#327](https://github.com/databricks/dbt-databricks/pull/327))

### Fixes

- Fix integration tests ([#316](https://github.com/databricks/dbt-databricks/pull/316))

### Dependencies

- Updated dbt-spark from >=1.4.1 to >= 1.5.0 ([#316](https://github.com/databricks/dbt-databricks/pull/316))

### Under the hood

- Throw an error if a model has an enforced contract. ([#322](https://github.com/databricks/dbt-databricks/pull/322))

## dbt-databricks 1.4.3 (April 19, 2023)

### Fixes

- fix database not found error matching ([#281](https://github.com/databricks/dbt-databricks/pull/281))
- Auto start cluster for Python models ([#306](https://github.com/databricks/dbt-databricks/pull/306))
- databricks-sql-connector to 2.5.0 ([#311](https://github.com/databricks/dbt-databricks/pull/311))

### Features

- Adding replace_where incremental strategy ([#293](https://github.com/databricks/dbt-databricks/pull/293)) ([#310](https://github.com/databricks/dbt-databricks/pull/310))
- [feat] Support ZORDER as a model config ([#292](https://github.com/databricks/dbt-databricks/pull/293)) ([#297](https://github.com/databricks/dbt-databricks/pull/297))

### Dependencies

- Added keyring>=23.13.0 for oauth token cache
- Added databricks-sdk>=0.1.1 for oauth flows
- Updated databricks-sql-connector from >=2.4.0 to >= 2.5.0

### Under the hood

Throw an error if a model has an enforced contract. ([#322](https://github.com/databricks/dbt-databricks/pull/322))

## dbt-databricks 1.4.2 (February 17, 2023)

### Fixes

- Fix test_grants to use the error class to check the error. ([#273](https://github.com/databricks/dbt-databricks/pull/273))
- Raise exception on unexpected error of list relations ([#270](https://github.com/databricks/dbt-databricks/pull/270))

## dbt-databricks 1.4.1 (January 31, 2023)

### Fixes

- Ignore case sensitivity in relation matches method. ([#265](https://github.com/databricks/dbt-databricks/pull/265))

## dbt-databricks 1.4.0 (January 25, 2023)

### Breaking changes

- Raise an exception when schema contains '.'. ([#222](https://github.com/databricks/dbt-databricks/pull/222))
  - Containing a catalog in `schema` is not allowed anymore.
  - Need to explicitly use `catalog` instead.

### Features

- Support Python 3.11 ([#233](https://github.com/databricks/dbt-databricks/pull/233))
- Support `incremental_predicates` ([#161](https://github.com/databricks/dbt-databricks/pull/161))
- Apply connection retry refactor, add defaults with exponential backoff ([#137](https://github.com/databricks/dbt-databricks/pull/137))
- Quote by Default ([#241](https://github.com/databricks/dbt-databricks/pull/241))
- Avoid show table extended command. ([#231](https://github.com/databricks/dbt-databricks/pull/231))
- Use show table extended with table name list for get_catalog. ([#237](https://github.com/databricks/dbt-databricks/pull/237))
- Add support for a glob pattern in the databricks_copy_into macro ([#259](https://github.com/databricks/dbt-databricks/pull/259))

## dbt-databricks 1.3.2 (November 9, 2022)

### Fixes

- Fix copy into macro when passing `expression_list`. ([#223](https://github.com/databricks/dbt-databricks/pull/223))
- Partially revert to fix the case where schema config contains uppercase letters. ([#224](https://github.com/databricks/dbt-databricks/pull/224))

## dbt-databricks 1.3.1 (November 1, 2022)

### Under the hood

- Show and log a warning when schema contains '.'. ([#221](https://github.com/databricks/dbt-databricks/pull/221))

## dbt-databricks 1.3.0 (October 14, 2022)

### Features

- Support python model through run command API, currently supported materializations are table and incremental. ([dbt-labs/dbt-spark#377](https://github.com/dbt-labs/dbt-spark/pull/377), [#126](https://github.com/databricks/dbt-databricks/pull/126))
- Enable Pandas and Pandas-on-Spark DataFrames for dbt python models ([dbt-labs/dbt-spark#469](https://github.com/dbt-labs/dbt-spark/pull/469), [#181](https://github.com/databricks/dbt-databricks/pull/181))
- Support job cluster in notebook submission method ([dbt-labs/dbt-spark#467](https://github.com/dbt-labs/dbt-spark/pull/467), [#194](https://github.com/databricks/dbt-databricks/pull/194))
  - In `all_purpose_cluster` submission method, a config `http_path` can be specified in Python model config to switch the cluster where Python model runs.
    ```py
    def model(dbt, _):
        dbt.config(
            materialized='table',
            http_path='...'
        )
        ...
    ```
- Use builtin timestampadd and timestampdiff functions for dateadd/datediff macros if available ([#185](https://github.com/databricks/dbt-databricks/pull/185))
- Implement testing for a test for various Python models ([#189](https://github.com/databricks/dbt-databricks/pull/189))
- Implement testing for `type_boolean` in Databricks ([dbt-labs/dbt-spark#471](https://github.com/dbt-labs/dbt-spark/pull/471), [#188](https://github.com/databricks/dbt-databricks/pull/188))
- Add a macro to support [COPY INTO](https://docs.databricks.com/spark/latest/spark-sql/language-manual/delta-copy-into.html) ([#190](https://github.com/databricks/dbt-databricks/pull/190))

### Under the hood

- Apply "Initial refactoring of incremental materialization" ([#148](https://github.com/databricks/dbt-databricks/pull/148))
  - Now dbt-databricks uses `adapter.get_incremental_strategy_macro` instead of `dbt_spark_get_incremental_sql` macro to dispatch the incremental strategy macro. The overwritten `dbt_spark_get_incremental_sql` macro will not work anymore.
- Better interface for python submission ([dbt-labs/dbt-spark#452](https://github.com/dbt-labs/dbt-spark/pull/452), [#178](https://github.com/databricks/dbt-databricks/pull/178))

## dbt-databricks 1.2.3 (September 26, 2022)

### Fixes

- Fix cancellation ([#173](https://github.com/databricks/dbt-databricks/pull/173))
- `http_headers` should be dict in the profile ([#174](https://github.com/databricks/dbt-databricks/pull/174))

## dbt-databricks 1.2.2 (September 8, 2022)

### Fixes

- Data is duplicated on reloading seeds that are using an external table ([#114](https://github.com/databricks/dbt-databricks/issues/114), [#149](https://github.com/databricks/dbt-databricks/issues/149))

### Under the hood

- Explicitly close cursors ([#163](https://github.com/databricks/dbt-databricks/pull/163))
- Upgrade databricks-sql-connector to 2.0.5 ([#166](https://github.com/databricks/dbt-databricks/pull/166))
- Embed dbt-databricks and databricks-sql-connector versions to SQL comments ([#167](https://github.com/databricks/dbt-databricks/pull/167))

## dbt-databricks 1.2.1 (August 24, 2022)

### Features

- Support Python 3.10 ([#158](https://github.com/databricks/dbt-databricks/pull/158))

## dbt-databricks 1.2.0 (August 16, 2022)

### Features

- Add grants to materializations ([dbt-labs/dbt-spark#366](https://github.com/dbt-labs/dbt-spark/issues/366), [dbt-labs/dbt-spark#381](https://github.com/dbt-labs/dbt-spark/pull/381))
- Add `connection_parameters` for databricks-sql-connector connection parameters ([#135](https://github.com/databricks/dbt-databricks/pull/135))
  - This can be used to customize the connection by setting additional parameters.
  - The full parameters are listed at [Databricks SQL Connector for Python](https://docs.databricks.com/dev-tools/python-sql-connector.html#connect-method).
  - Currently, the following parameters are reserved for `dbt-databricks`. Please use the normal credential settings instead.
    - server_hostname
    - http_path
    - access_token
    - session_configuration
    - catalog
    - schema

### Fixes

- Incremental materialization updated to not drop table first if full refresh for delta lake format, as it already runs _create or replace table_ ([dbt-labs/dbt-spark#286](https://github.com/dbt-labs/dbt-spark/issues/286), [dbt-labs/dbt-spark#287](https://github.com/dbt-labs/dbt-spark/pull/287))

### Under the hood

- Update `SparkColumn.numeric_type` to return `decimal` instead of `numeric`, since SparkSQL exclusively supports the former ([dbt-labs/dbt-spark#380](https://github.com/dbt-labs/dbt-spark/pull/380))
- Make minimal changes to support dbt Core incremental materialization refactor ([dbt-labs/dbt-spark#402](https://github.com/dbt-labs/dbt-spark/issue/402), [dbt-labs/dbt-spark#394](httpe://github.com/dbt-labs/dbt-spark/pull/394), [#136](https://github.com/databricks/dbt-databricks/pull/136))
- Add new basic tests `TestDocsGenerateDatabricks` and `TestDocsGenReferencesDatabricks` ([#134](https://github.com/databricks/dbt-databricks/pull/134))
- Set upper bound for `databricks-sql-connector` when Python 3.10 ([#154](https://github.com/databricks/dbt-databricks/pull/154))
  - Note that `databricks-sql-connector` does not officially support Python 3.10 yet.

### Contributors

- [@grindheim](https://github.com/grindheim) ([dbt-labs/dbt-spark#287](https://github.com/dbt-labs/dbt-spark/pull/287/))

## dbt-databricks 1.1.1 (July 19, 2022)

### Features

- Support for Databricks CATALOG as a DATABASE in DBT compilations ([#95](https://github.com/databricks/dbt-databricks/issues/95), [#89](https://github.com/databricks/dbt-databricks/pull/89), [#94](https://github.com/databricks/dbt-databricks/pull/94), [#105](https://github.com/databricks/dbt-databricks/pull/105))
  - Setting an initial catalog with `session_properties` is deprecated and will not work in the future release. Please use `catalog` or `database` to set the initial catalog.
  - When using catalog, `spark_build_snapshot_staging_table` macro will not be used. If trying to override the macro, `databricks_build_snapshot_staging_table` should be overridden instead.

### Fixes

- Block taking jinja2.runtime.Undefined into DatabricksAdapter ([#98](https://github.com/databricks/dbt-databricks/pull/98))
- Avoid using Cursor.schema API when database is None ([#100](https://github.com/databricks/dbt-databricks/pull/100))

### Under the hood

- Drop databricks-sql-connector 1.0 ([#108](https://github.com/databricks/dbt-databricks/pull/108))

## dbt-databricks 1.1.0 (May 11, 2022)

### Features

- Add support for [Delta constraints](https://docs.databricks.com/delta/delta-constraints.html) ([#71](https://github.com/databricks/dbt-databricks/pull/71))

### Under the hood

- Port testing framework changes from [dbt-labs/dbt-spark#299](https://github.com/dbt-labs/dbt-spark/pull/299) and [dbt-labs/dbt-spark#314](https://github.com/dbt-labs/dbt-spark/pull/314) ([#70](https://github.com/databricks/dbt-databricks/pull/70))

## dbt-databricks 1.0.3 (April 26, 2022)

### Fixes

- Make internal macros use macro dispatch pattern ([#72](https://github.com/databricks/dbt-databricks/pull/72))

## dbt-databricks 1.0.2 (March 31, 2022)

### Features

- Support for setting table properties as part of a model configuration ([#33](https://github.com/databricks/dbt-databricks/issues/33), [#49](https://github.com/databricks/dbt-databricks/pull/49))
- Get the session_properties map to work ([#57](https://github.com/databricks/dbt-databricks/pull/57))
- Bump up databricks-sql-connector to 1.0.1 and use the Cursor APIs ([#50](https://github.com/databricks/dbt-databricks/pull/50))

## dbt-databricks 1.0.1 (February 8, 2022)

### Features

- Inherit from dbt-spark for backward compatibility with spark-utils and other dbt packages ([#32](https://github.com/databricks/dbt-databricks/issues/32), [#35](https://github.com/databricks/dbt-databricks/pull/35))
- Add SQL Endpoint specific integration tests ([#45](https://github.com/databricks/dbt-databricks/pull/45), [#46](https://github.com/databricks/dbt-databricks/pull/46))

### Fixes

- Close the connection properly ([#34](https://github.com/databricks/dbt-databricks/issues/34), [#37](https://github.com/databricks/dbt-databricks/pull/37))

## dbt-databricks 1.0.0 (December 6, 2021)

### Features

- Make the connection use databricks-sql-connector ([#3](https://github.com/databricks/dbt-databricks/pull/3), [#7](https://github.com/databricks/dbt-databricks/pull/7))
- Make the default file format 'delta' ([#14](https://github.com/databricks/dbt-databricks/pull/14), [#16](https://github.com/databricks/dbt-databricks/pull/16))
- Make the default incremental strategy 'merge' ([#23](https://github.com/databricks/dbt-databricks/pull/23))
- Remove unnecessary stack trace ([#10](https://github.com/databricks/dbt-databricks/pull/10))

## dbt-spark 1.0.0 (December 3, 2021)

### Fixes

- Incremental materialization corrected to respect `full_refresh` config, by using `should_full_refresh()` macro ([#260](https://github.com/dbt-labs/dbt-spark/issues/260), [#262](https://github.com/dbt-labs/dbt-spark/pull/262/))

### Contributors

- [@grindheim](https://github.com/grindheim) ([#262](https://github.com/dbt-labs/dbt-spark/pull/262/))

## dbt-spark 1.0.0rc2 (November 24, 2021)

### Features

- Add support for Apache Hudi (hudi file format) which supports incremental merge strategies ([#187](https://github.com/dbt-labs/dbt-spark/issues/187), [#210](https://github.com/dbt-labs/dbt-spark/pull/210))

### Under the hood

- Refactor seed macros: remove duplicated code from dbt-core, and provide clearer logging of SQL parameters that differ by connection method ([#249](https://github.com/dbt-labs/dbt-spark/issues/249), [#250](https://github.com/dbt-labs/dbt-snowflake/pull/250))
- Replace `sample_profiles.yml` with `profile_template.yml`, for use with new `dbt init` ([#247](https://github.com/dbt-labs/dbt-spark/pull/247))

### Contributors

- [@vingov](https://github.com/vingov) ([#210](https://github.com/dbt-labs/dbt-spark/pull/210))

## dbt-spark 1.0.0rc1 (November 10, 2021)

### Under the hood

- Remove official support for python 3.6, which is reaching end of life on December 23, 2021 ([dbt-core#4134](https://github.com/dbt-labs/dbt-core/issues/4134), [#253](https://github.com/dbt-labs/dbt-snowflake/pull/253))
- Add support for structured logging ([#251](https://github.com/dbt-labs/dbt-spark/pull/251))

## dbt-spark 0.21.1 (Release TBD)

## dbt-spark 0.21.1rc1 (November 3, 2021)

### Fixes

- Fix `--store-failures` for tests, by suppressing irrelevant error in `comment_clause()` macro ([#232](https://github.com/dbt-labs/dbt-spark/issues/232), [#233](https://github.com/dbt-labs/dbt-spark/pull/233))
- Add support for `on_schema_change` config in incremental models: `ignore`, `fail`, `append_new_columns`. For `sync_all_columns`, removing columns is not supported by Apache Spark or Delta Lake ([#198](https://github.com/dbt-labs/dbt-spark/issues/198), [#226](https://github.com/dbt-labs/dbt-spark/issues/226), [#229](https://github.com/dbt-labs/dbt-spark/pull/229))
- Add `persist_docs` call to incremental model ([#224](https://github.com/dbt-labs/dbt-spark/issues/224), [#234](https://github.com/dbt-labs/dbt-spark/pull/234))

### Contributors

- [@binhnefits](https://github.com/binhnefits) ([#234](https://github.com/dbt-labs/dbt-spark/pull/234))

## dbt-spark 0.21.0 (October 4, 2021)

### Fixes

- Enhanced get_columns_in_relation method to handle a bug in open source deltalake which doesnt return schema details in `show table extended in databasename like '*'` query output. This impacts dbt snapshots if file format is open source deltalake ([#207](https://github.com/dbt-labs/dbt-spark/pull/207))
- Parse properly columns when there are struct fields to avoid considering inner fields: Issue ([#202](https://github.com/dbt-labs/dbt-spark/issues/202))

### Under the hood

- Add `unique_field` to better understand adapter adoption in anonymous usage tracking ([#211](https://github.com/dbt-labs/dbt-spark/pull/211))

### Contributors

- [@harryharanb](https://github.com/harryharanb) ([#207](https://github.com/dbt-labs/dbt-spark/pull/207))
- [@SCouto](https://github.com/Scouto) ([#204](https://github.com/dbt-labs/dbt-spark/pull/204))

## dbt-spark 0.21.0b2 (August 20, 2021)

### Fixes

- Add pyodbc import error message to dbt.exceptions.RuntimeException to get more detailed information when running `dbt debug` ([#192](https://github.com/dbt-labs/dbt-spark/pull/192))
- Add support for ODBC Server Side Parameters, allowing options that need to be set with the `SET` statement to be used ([#201](https://github.com/dbt-labs/dbt-spark/pull/201))
- Add `retry_all` configuration setting to retry all connection issues, not just when the `_is_retryable_error` function determines ([#194](https://github.com/dbt-labs/dbt-spark/pull/194))

### Contributors

- [@JCZuurmond](https://github.com/JCZuurmond) ([#192](https://github.com/fishtown-analytics/dbt-spark/pull/192))
- [@jethron](https://github.com/jethron) ([#201](https://github.com/fishtown-analytics/dbt-spark/pull/201))
- [@gregingenii](https://github.com/gregingenii) ([#194](https://github.com/dbt-labs/dbt-spark/pull/194))

## dbt-spark 0.21.0b1 (August 3, 2021)

## dbt-spark 0.20.1 (August 2, 2021)

## dbt-spark 0.20.1rc1 (August 2, 2021)

### Fixes

- Fix `get_columns_in_relation` when called on models created in the same run ([#196](https://github.com/dbt-labs/dbt-spark/pull/196), [#197](https://github.com/dbt-labs/dbt-spark/pull/197))

### Contributors

- [@ali-tny](https://github.com/ali-tny) ([#197](https://github.com/fishtown-analytics/dbt-spark/pull/197))

## dbt-spark 0.20.0 (July 12, 2021)

## dbt-spark 0.20.0rc2 (July 7, 2021)

### Features

- Add support for `merge_update_columns` config in `merge`-strategy incremental models ([#183](https://github.com/fishtown-analytics/dbt-spark/pull/183), [#184](https://github.com/fishtown-analytics/dbt-spark/pull/184))

### Fixes

- Fix column-level `persist_docs` on Delta tables, add tests ([#180](https://github.com/fishtown-analytics/dbt-spark/pull/180))

## dbt-spark 0.20.0rc1 (June 8, 2021)

### Features

- Allow user to specify `use_ssl` ([#169](https://github.com/fishtown-analytics/dbt-spark/pull/169))
- Allow setting table `OPTIONS` using `config` ([#171](https://github.com/fishtown-analytics/dbt-spark/pull/171))
- Add support for column-level `persist_docs` on Delta tables ([#84](https://github.com/fishtown-analytics/dbt-spark/pull/84), [#170](https://github.com/fishtown-analytics/dbt-spark/pull/170))

### Fixes

- Cast `table_owner` to string to avoid errors generating docs ([#158](https://github.com/fishtown-analytics/dbt-spark/pull/158), [#159](https://github.com/fishtown-analytics/dbt-spark/pull/159))
- Explicitly cast column types when inserting seeds ([#139](https://github.com/fishtown-analytics/dbt-spark/pull/139), [#166](https://github.com/fishtown-analytics/dbt-spark/pull/166))

### Under the hood

- Parse information returned by `list_relations_without_caching` macro to speed up catalog generation ([#93](https://github.com/fishtown-analytics/dbt-spark/issues/93), [#160](https://github.com/fishtown-analytics/dbt-spark/pull/160))
- More flexible host passing, https:// can be omitted ([#153](https://github.com/fishtown-analytics/dbt-spark/issues/153))

### Contributors

- [@friendofasquid](https://github.com/friendofasquid) ([#159](https://github.com/fishtown-analytics/dbt-spark/pull/159))
- [@franloza](https://github.com/franloza) ([#160](https://github.com/fishtown-analytics/dbt-spark/pull/160))
- [@Fokko](https://github.com/Fokko) ([#165](https://github.com/fishtown-analytics/dbt-spark/pull/165))
- [@rahulgoyal2987](https://github.com/rahulgoyal2987) ([#169](https://github.com/fishtown-analytics/dbt-spark/pull/169))
- [@JCZuurmond](https://github.com/JCZuurmond) ([#171](https://github.com/fishtown-analytics/dbt-spark/pull/171))
- [@cristianoperez](https://github.com/cristianoperez) ([#170](https://github.com/fishtown-analytics/dbt-spark/pull/170))

## dbt-spark 0.19.1 (April 2, 2021)

## dbt-spark 0.19.1b2 (February 26, 2021)

### Under the hood

- Update serialization calls to use new API in dbt-core `0.19.1b2` ([#150](https://github.com/fishtown-analytics/dbt-spark/pull/150))

## dbt-spark 0.19.0.1 (February 26, 2021)

### Fixes

- Fix package distribution to include incremental model materializations ([#151](https://github.com/fishtown-analytics/dbt-spark/pull/151), [#152](https://github.com/fishtown-analytics/dbt-spark/issues/152))

## dbt-spark 0.19.0 (February 21, 2021)

### Breaking changes

- Incremental models have `incremental_strategy: append` by default. This strategy adds new records without updating or overwriting existing records. For that, use `merge` or `insert_overwrite` instead, depending on the file format, connection method, and attributes of your underlying data. dbt will try to raise a helpful error if you configure a strategy that is not supported for a given file format or connection. ([#140](https://github.com/fishtown-analytics/dbt-spark/pull/140), [#141](https://github.com/fishtown-analytics/dbt-spark/pull/141))

### Fixes

- Capture hard-deleted records in snapshot merge, when `invalidate_hard_deletes` config is set ([#109](https://github.com/fishtown-analytics/dbt-spark/pull/143), [#126](https://github.com/fishtown-analytics/dbt-spark/pull/144))

## dbt-spark 0.19.0rc1 (January 8, 2021)

### Breaking changes

- Users of the `http` and `thrift` connection methods need to install extra requirements: `pip install dbt-spark[PyHive]` ([#109](https://github.com/fishtown-analytics/dbt-spark/pull/109), [#126](https://github.com/fishtown-analytics/dbt-spark/pull/126))

### Under the hood

- Enable `CREATE OR REPLACE` support when using Delta. Instead of dropping and recreating the table, it will keep the existing table, and add a new version as supported by Delta. This will ensure that the table stays available when running the pipeline, and you can track the history.
- Add changelog, issue templates ([#119](https://github.com/fishtown-analytics/dbt-spark/pull/119), [#120](https://github.com/fishtown-analytics/dbt-spark/pull/120))

### Fixes

- Handle case of 0 retries better for HTTP Spark Connections ([#132](https://github.com/fishtown-analytics/dbt-spark/pull/132))

### Contributors

- [@danielvdende](https://github.com/danielvdende) ([#132](https://github.com/fishtown-analytics/dbt-spark/pull/132))
- [@Fokko](https://github.com/Fokko) ([#125](https://github.com/fishtown-analytics/dbt-spark/pull/125))

## dbt-spark 0.18.1.1 (November 13, 2020)

### Fixes

- Fix `extras_require` typo to enable `pip install dbt-spark[ODBC]` (([#121](https://github.com/fishtown-analytics/dbt-spark/pull/121)), ([#122](https://github.com/fishtown-analytics/dbt-spark/pull/122)))

## dbt-spark 0.18.1 (November 6, 2020)

### Features

- Allows users to specify `auth` and `kerberos_service_name` ([#107](https://github.com/fishtown-analytics/dbt-spark/pull/107))
- Add support for ODBC driver connections to Databricks clusters and endpoints ([#116](https://github.com/fishtown-analytics/dbt-spark/pull/116))

### Under the hood

- Updated README links ([#115](https://github.com/fishtown-analytics/dbt-spark/pull/115))
- Support complete atomic overwrite of non-partitioned incremental models ([#117](https://github.com/fishtown-analytics/dbt-spark/pull/117))
- Update to support dbt-core 0.18.1 ([#110](https://github.com/fishtown-analytics/dbt-spark/pull/110), [#118](https://github.com/fishtown-analytics/dbt-spark/pull/118))

### Contributors

- [@danielhstahl](https://github.com/danielhstahl) ([#107](https://github.com/fishtown-analytics/dbt-spark/pull/107))
- [@collinprather](https://github.com/collinprather) ([#115](https://github.com/fishtown-analytics/dbt-spark/pull/115))
- [@charlottevdscheun](https://github.com/charlottevdscheun) ([#117](https://github.com/fishtown-analytics/dbt-spark/pull/117))
- [@Fokko](https://github.com/Fokko) ([#117](https://github.com/fishtown-analytics/dbt-spark/pull/117))

## dbt-spark 0.18.0 (September 18, 2020)

### Under the hood

- Make a number of changes to support dbt-adapter-tests ([#103](https://github.com/fishtown-analytics/dbt-spark/pull/103))
- Update to support dbt-core 0.18.0. Run CI tests against local Spark, Databricks ([#105](https://github.com/fishtown-analytics/dbt-spark/pull/105))<|MERGE_RESOLUTION|>--- conflicted
+++ resolved
@@ -1,7 +1,5 @@
 ## dbt-databricks 1.6.x (Release TBD)
 
-<<<<<<< HEAD
-=======
 ## dbt-databricks 1.6.2 (August 29, 2023)
 
 ### Features
@@ -15,7 +13,6 @@
 
 - Improve testing of python model support so that we can package the new config options in this release ([#421](https://github.com/databricks/dbt-databricks/pull/421))
 
->>>>>>> 27674de1
 ## dbt-databricks 1.6.1 (August 2, 2023)
 
 ### Fixes
