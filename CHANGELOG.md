--- conflicted
+++ resolved
@@ -1,8 +1,4 @@
-<<<<<<< HEAD
-## dbt-databricks 1.7.12 (April 8, 2024)
-=======
 ## dbt-databricks 1.7.13 (April 8, 2024)
->>>>>>> 94e3f10e
 
 ### Features
 
