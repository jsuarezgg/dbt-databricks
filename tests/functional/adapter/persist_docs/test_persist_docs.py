import os

import pytest
from agate import Table
from dbt.adapters.databricks.impl import DatabricksAdapter
from dbt.adapters.databricks.relation import DatabricksRelation
from dbt.tests import util
from dbt.tests.adapter.persist_docs import fixtures
from tests.functional.adapter.persist_docs import fixtures as override_fixtures


class DatabricksPersistDocsMixin:
    @pytest.fixture(scope="class", autouse=True)
    def setUp(self, project):
        util.run_dbt(["seed"])
        util.run_dbt()

    @pytest.fixture(scope="class")
    def seeds(self):
        return {"seed.csv": fixtures._SEEDS__SEED}

    @pytest.fixture(scope="class")
    def models(self):
        return {
            "no_docs_model.sql": fixtures._MODELS__NO_DOCS_MODEL,
            "table_model.sql": fixtures._MODELS__TABLE,
            "view_model.sql": fixtures._MODELS__VIEW,
        }

    @pytest.fixture(scope="class")
    def properties(self):
        return {
            "my_fun_docs.md": fixtures._DOCS__MY_FUN_DOCS,
            "schema.yml": fixtures._PROPERTIES__SCHEMA_YML,
        }

    def _assert_common_comments(self, *comments):
        for comment in comments:
            assert '"with double quotes"' in comment
            assert """'''abc123'''""" in comment
            assert "\n" in comment
            assert "Some $lbl$ labeled $lbl$ and $$ unlabeled $$ dollar-quoting" in comment
            assert "/* comment */" in comment
            if os.name == "nt":
                assert "--\r\n" in comment or "--\n" in comment
            else:
                assert "--\n" in comment

    def _assert_has_view_comments(
        self,
        adapter: DatabricksAdapter,
        relation: DatabricksRelation,
        has_node_comments: bool = True,
        has_column_comments: bool = True,
    ):
        results = util.run_sql_with_adapter(adapter, f"describe extended {relation}", fetch="all")
        metadata, columns = adapter.parse_describe_extended(
            relation, Table(results, ["col_name", "data_type", "comment"])
        )
        view_comment = metadata["Comment"]

        if has_node_comments:
            assert view_comment.startswith("View model description")
            self._assert_common_comments(view_comment)
        else:
            assert view_comment == "" or view_comment is None

        for column in columns:
            if column.column == "id":
                view_id_comment = column.comment
                if has_column_comments:
                    assert view_id_comment and view_id_comment.startswith("id Column description")
                    self._assert_common_comments(view_id_comment)
                else:
                    assert view_id_comment is None

            if column.column == "name":
                view_name_comment = column.comment
                assert view_name_comment is None

    def _assert_has_table_comments(self, adapter: DatabricksAdapter, relation: DatabricksRelation):
        results = util.run_sql_with_adapter(adapter, f"describe extended {relation}", fetch="all")
        metadata, columns = adapter.parse_describe_extended(
            relation, Table(results, ["col_name", "data_type", "comment"])
        )
        table_comment = metadata["Comment"]
        assert table_comment.startswith("Table model description")

        for column in columns:
            if column.column == "id":
                table_id_comment = column.comment
                assert table_id_comment and table_id_comment.startswith("id Column description")
                self._assert_common_comments(table_id_comment)

            if column.column == "name":
                table_name_comment = column.comment
                assert table_name_comment and table_name_comment.startswith(
                    "Some stuff here and then a call to"
                )

        self._assert_common_comments(table_comment, table_id_comment, table_name_comment)


class TestPersistDocs(DatabricksPersistDocsMixin):
    @pytest.fixture(scope="class")
    def view_relation(self, project):
        return DatabricksRelation.create(
            database=project.database,
            schema=project.test_schema,
            identifier="view_model",
            type="view",
        )

    @pytest.fixture(scope="class")
    def table_relation(self, project):
        return DatabricksRelation.create(
            database=project.database,
            schema=project.test_schema,
            identifier="table_model",
            type="table",
        )

    @pytest.fixture(scope="class")
    def no_docs_relation(self, project):
        return DatabricksRelation.create(
            database=project.database,
            schema=project.test_schema,
            identifier="no_docs_model",
            type="view",
        )

    @pytest.fixture(scope="class")
    def project_config_update(self):
        return {
            "models": {
                "test": {
                    "+persist_docs": {
                        "relation": True,
                        "columns": True,
                    },
                }
            }
        }

    def test_has_comments(self, adapter, view_relation, table_relation, no_docs_relation):
        self._assert_has_view_comments(adapter, view_relation)
        self._assert_has_table_comments(adapter, table_relation)
        self._assert_has_view_comments(adapter, no_docs_relation, False, False)


class TestPersistDocsColumnMissing(DatabricksPersistDocsMixin):
    @pytest.fixture(scope="class")
    def project_config_update(self):
        return {
            "models": {
                "test": {
                    "+persist_docs": {
                        "columns": True,
                    },
                }
            }
        }

    @pytest.fixture(scope="class")
    def models(self):
        return {"missing_column.sql": fixtures._MODELS__MISSING_COLUMN}

    @pytest.fixture(scope="class")
    def properties(self):
        return {"schema.yml": fixtures._PROPERITES__SCHEMA_MISSING_COL}

    @pytest.fixture(scope="class")
    def table_relation(self, project):
        return DatabricksRelation.create(
            database=project.database,
            schema=project.test_schema,
            identifier="missing_column",
            type="table",
        )

    def test_missing_column(self, adapter, table_relation):
        results = util.run_sql_with_adapter(
            adapter, f"describe extended {table_relation}", fetch="all"
        )
        _, columns = adapter.parse_describe_extended(
            table_relation, Table(results, ["col_name", "data_type", "comment"])
        )
        for column in columns:
            if column.column == "id":
                table_id_comment = column.comment
                assert table_id_comment and table_id_comment.startswith(
                    "test id column description"
                )
                break


class TestPersistDocsCommentOnQuotedColumn:
    @pytest.fixture(scope="class", autouse=True)
    def setUp(self, project):
        util.run_dbt()

    @pytest.fixture(scope="class")
    def models(self):
        return {"quote_model.sql": fixtures._MODELS__MODEL_USING_QUOTE_UTIL}

    @pytest.fixture(scope="class")
    def properties(self):
        return {"properties.yml": fixtures._PROPERTIES__QUOTE_MODEL}

    @pytest.fixture(scope="class")
    def project_config_update(self):
        return {
            "models": {
                "test": {
                    "materialized": "table",
                    "+persist_docs": {
                        "relation": True,
                        "columns": True,
                    },
                }
            }
        }

    @pytest.fixture(scope="class")
    def table_relation(self, project):
        return DatabricksRelation.create(
            database=project.database,
            schema=project.test_schema,
            identifier="quote_model",
            type="table",
        )

    def test_quoted_column_comments(self, adapter, table_relation):
        results = util.run_sql_with_adapter(
            adapter, f"describe extended {table_relation}", fetch="all"
        )
        _, columns = adapter.parse_describe_extended(
            table_relation, Table(results, ["col_name", "data_type", "comment"])
        )

        for column in columns:
            if column.column == "2id":
                column_comment = column.comment
                assert column_comment.startswith("XXX")
                break


<<<<<<< HEAD
=======
# Skipping UC Cluster to ensure these tests don't fail due to overlapping resources
@pytest.mark.skip_profile("databricks_uc_cluster")
>>>>>>> 948429b9
class TestPersistDocsWithSeeds:
    @pytest.fixture(scope="class", autouse=True)
    def setUp(self, project):
        util.run_dbt(["seed"])

    @pytest.fixture(scope="class")
    def seeds(self, adapter):
        if (
            adapter.config.credentials.database
            and adapter.config.credentials.database != "hive_metastore"
        ):
            return {
<<<<<<< HEAD
                "seed.csv": fixtures._SEEDS__SEED,
=======
                "persist_seed.csv": fixtures._SEEDS__SEED,
>>>>>>> 948429b9
                "schema.yml": override_fixtures._SEEDS__SCHEMA_YML,
            }
        else:
            return {
<<<<<<< HEAD
                "seed.csv": fixtures._SEEDS__SEED,
=======
                "persist_seed.csv": fixtures._SEEDS__SEED,
>>>>>>> 948429b9
                "schema.yml": override_fixtures._HIVE__SCHEMA_YML,
            }

    @pytest.fixture(scope="class")
    def table_relation(self, project):
        return DatabricksRelation.create(
            database=project.database,
            schema=project.test_schema,
<<<<<<< HEAD
            identifier="seed",
=======
            identifier="persist_seed",
>>>>>>> 948429b9
            type="table",
        )

    def test_reseeding_with_persist_docs(self, table_relation, adapter):
        util.run_dbt(["seed"])
        results = util.run_sql_with_adapter(
            adapter, f"describe extended {table_relation}", fetch="all"
        )
        metadata, columns = adapter.parse_describe_extended(
            table_relation, Table(results, ["col_name", "data_type", "comment"])
        )
        table_comment = metadata["Comment"]
        assert table_comment.startswith("A seed description")
        assert columns[0].comment.startswith("An id column")
        assert columns[1].comment.startswith("A name column")<|MERGE_RESOLUTION|>--- conflicted
+++ resolved
@@ -245,11 +245,8 @@
                 break
 
 
-<<<<<<< HEAD
-=======
 # Skipping UC Cluster to ensure these tests don't fail due to overlapping resources
 @pytest.mark.skip_profile("databricks_uc_cluster")
->>>>>>> 948429b9
 class TestPersistDocsWithSeeds:
     @pytest.fixture(scope="class", autouse=True)
     def setUp(self, project):
@@ -262,20 +259,12 @@
             and adapter.config.credentials.database != "hive_metastore"
         ):
             return {
-<<<<<<< HEAD
-                "seed.csv": fixtures._SEEDS__SEED,
-=======
                 "persist_seed.csv": fixtures._SEEDS__SEED,
->>>>>>> 948429b9
                 "schema.yml": override_fixtures._SEEDS__SCHEMA_YML,
             }
         else:
             return {
-<<<<<<< HEAD
-                "seed.csv": fixtures._SEEDS__SEED,
-=======
                 "persist_seed.csv": fixtures._SEEDS__SEED,
->>>>>>> 948429b9
                 "schema.yml": override_fixtures._HIVE__SCHEMA_YML,
             }
 
@@ -284,11 +273,7 @@
         return DatabricksRelation.create(
             database=project.database,
             schema=project.test_schema,
-<<<<<<< HEAD
-            identifier="seed",
-=======
             identifier="persist_seed",
->>>>>>> 948429b9
             type="table",
         )
 
